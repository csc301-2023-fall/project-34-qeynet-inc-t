"""
File that contains the view models needed for the view

For this deliverable, it just contains the view model for the dashboard
"""

from .model import Model
import datetime
from typing import List, Iterable

from ..data.data_manager import DataManager
from ..data.parameters import Tag
from ..usecase.use_case_handlers import TableReturn
from ..usecase.request_receiver import DashboardRequestReceiver, DataRequestReceiver
from ..usecase.alarms_request_receiver import AlarmsRequestReceiver


class DashboardViewModel:
    """
    Dashboard view model
    """

    _sorting: List[int]
    _time: datetime.datetime
    _table_entries: List[list]
    _num_frames: int
    _tag_list: List[Tag]
    _toggled_tags: List[Tag]
<<<<<<< HEAD
=======

    _data_reciever: DataRequestReceiver
>>>>>>> ed67a18c

    def __init__(self) -> None:
        """
        Initializes the view model
        """
        self.model = Model(DashboardRequestReceiver())
        self._sorting = [1, 1]
        self._table_entries = []
        self._time = None
        self._num_frames = 0
        self._tag_list = []
        self._toggled_tags = []
<<<<<<< HEAD
=======

        self._data_reciever = None
>>>>>>> ed67a18c

    def get_table_entries(self) -> List[list]:
        """
        Getter method to return the entries in the table

        Table entries are stores as a list of lists

        Returns:
            List[list]: list of table entries
        """
        return self._table_entries

    def get_time(self) -> datetime.datetime:
        """
        Getter method to return the time from

        Returns:
            datetime.datetime: datetime object representing
                the time of the frame data
        """
        return self._time

    def get_num_frames(self) -> int:
        return self._num_frames

    def toggle_sort(self, heading: str) -> None:
        """
        Method for toggling sorting on a specific heading
        The headings include (for now):
        - TAG
        - DESCRIPTION
        This method will ask the model to sort the data
        according to which heading was toggled

        Args:
            heading (str): string representing which heading was toggled
        """

        if heading == "TAG":
            self._sorting[0] *= -1
            sort_value = self._sorting[0]
        else:
            self._sorting[1] *= -1
            sort_value = self._sorting[1]

        if sort_value == 1:
            # ascending
            self.model.request_receiver.update_sort(('>', heading))
        elif sort_value == -1:
            # descending
            self.model.request_receiver.update_sort(('<', heading))

        self.model.receive_updates()
        self.update_table_entries()

    # def toggle_tag(self, tags: Iterable[Tag]) -> None:
    #     self.model.request_receiver.set_shown_tags(tags)

    def toggle_start_time(self, start: datetime) -> None:
        self.model.request_receiver.set_start_time(start)

    def toggle_end_time(self, end: datetime) -> None:
        self.model.request_receiver.set_end_time(end)

    def choose_frame(self, dm: DataManager, index: int) -> None:
        self.model.request_receiver.change_index(index)
        self.model.receive_new_data(dm)
        self.update_table_entries()

    def update_table_entries(self) -> None:
        """
        Updates the table entires to be the same as
        what is in the model
        """
        self._table_entries = []
        table_data: TableReturn
        table_data = self.model.get_data()

        self._time = table_data.timestamp
        self._num_frames = table_data.frame_quantity
        self._table_entries = table_data.table

    def load_file(self, dm: DataManager, file: str):
        """
        Loads a telemetry file for the data for the datatable

        Args:
            file: the filepath of the telemetry file
            :param file:
            :param dm:
        """
        self._data_reciever = DataRequestReceiver
        self._data_reciever.set_filename(file)
        self._data_reciever.update(dm)
        self.model.receive_new_data(dm)

    def search_tags(self, search: str):
        self._tag_list = self.model.request_receiver.search_tags(search)

    def get_tag_list(self):
        to_return = []
        for tag in self._tag_list:
            to_return.append(tag)
        return to_return

    def get_toggled_tags(self):
        return self._toggled_tags

    def toggle_tag(self, tag: Tag):
        # Case 1: untoggle the tag
        if tag in self._toggled_tags:
            self._toggled_tags.remove(tag)
            self.model.request_receiver.remove_shown_tag(tag)
        # Otherwise, toggle the tag
        else:
            self._toggled_tags.append(tag)
            self.model.request_receiver.add_shown_tag(tag)
        # In either case, refresh the table entries

        self.model.receive_updates()
        self.update_table_entries()

    def get_alarms(self):
        return self._data_reciever.get_alarms()

class AlarmsViewModel:
    """
    Alarms view model
    """

    _sorting: List[int]
    _priorities: set[Tag]
    _criticalities: set[Tag]
    _types: set[Tag]
    _time: datetime.datetime
    _table_entries: List[list]

    def __init__(self) -> None:
        """
        Initializes the view model
        """
        self.model = Model(AlarmsRequestReceiver())
        self._sorting = [1, 1, 1, 1, 1, 1]
        self._priorities = {'TAG', 'PRIORITY', 'CRITICALITY', 'REGISTERED', 'CONFIRMED', 'TYPE'}
        self._criticalities = {'TAG', 'PRIORITY', 'CRITICALITY', 'REGISTERED', 'CONFIRMED', 'TYPE'}
        self._types = {'RATE-OF-CHANGE', 'STATIC', 'THRESHOLD', 'SETPOINT', 'SOE','L_AND', 'L_OR'}
        self._table_entries = []
        self._time = None

        self.model.request_receiver.set_shown_priorities(self._priorities)
        self.model.request_receiver.set_shown_criticalities(self._criticalities)
        self.model.request_receiver.set_shown_types(self._types)

    def load_file(self, dm: DataManager, file: str):
        """
        Loads a telemetry file for its alarms for the alarm table

        Args:
            file: the filepath of the telemetry file
            :param file:
            :param dm:
        """

        data_receiver = DataRequestReceiver
        data_receiver.set_filename(file)
        data_receiver.update(dm)
<<<<<<< HEAD
        self.model.receive_new_data(dm)

    def search_tags(self, search: str):
        self._tag_list = self.model.request_receiver.search_tags(search)

    def get_tag_list(self):
        to_return = []
        for tag in self._tag_list:
            to_return.append(tag)
        for tag in self._toggled_tags:
            if tag not in self._tag_list:
                to_return.append(tag)
        return to_return
    
    def get_toggled_tags(self):
        return self._toggled_tags

    def toggle_tag(self, tag: Tag):
        # Case 1: untoggle the tag
        if tag in self._toggled_tags:
            self._toggled_tags.remove(tag)
            self.model.request_receiver.remove_shown_tag(tag)
        # Otherwise, toggle the tag
        else:
            self._toggled_tags.append(tag)
            self.model.request_receiver.add_shown_tag(tag)
        # In either case, refresh the table entries

        self.model.receive_updates()
        self.update_table_entries()

class AlarmsViewModel:
    """
    Alarms view model
    """
    
    _sorting: List[int]
    _priorities: set[Tag]
    _criticalities: set[Tag]
    _types: set[Tag]
    _time: datetime.datetime
    _table_entries: List[list]
    
    def __init__(self) -> None:
        """
        Initializes the view model
        """
        self.model = Model(AlarmsRequestReceiver())
        self._sorting = [1, 1, 1, 1, 1, 1]
        self._priorities = {'TAG', 'PRIORITY', 'CRITICALITY', 'REGISTERED', 'CONFIRMED', 'TYPE'}
        self._criticalities = {'TAG', 'PRIORITY', 'CRITICALITY', 'REGISTERED', 'CONFIRMED', 'TYPE'}
        self._types = {'RATE-OF-CHANGE', 'STATIC', 'THRESHOLD', 'SETPOINT', 'SOE', 'LOGICAL'}
        self._table_entries = []
        self._time = None
        
    def load_file(self, dm: DataManager, file: str):
        """
        Loads a telemetry file for its alarms for the alarm table

        Args:
            file: the filepath of the telemetry file
            :param file:
            :param dm:
        """
        data_receiver = DataRequestReceiver
        data_receiver.set_filename(file)
        self.model.receive_new_data(dm)
        data_receiver.update(dm)
        self.model.receive_updates()
        self.update_table_entries()
        
=======
        alarms = data_receiver.get_alarms()
        self.model.receive_new_data(alarms)

>>>>>>> ed67a18c
    def get_table_entries(self) -> List[list]:
        """
        Getter method to return the entries in the table

        Table entries are stores as a list of lists

        Returns:
            List[list]: list of table entries
        """
        return self._table_entries
<<<<<<< HEAD
    
    def get_tag_list(self):
        return self._priorities, self._criticalities, self._types
    
=======

    def get_tag_list(self):
        return self._priorities, self._criticalities, self._types

>>>>>>> ed67a18c
    def update_table_entries(self) -> None:
        """
        Updates the table entires to be the same as
        what is in the model
        """
        self._table_entries = []
        table_data: TableReturn
        table_data = self.model.get_data()

<<<<<<< HEAD
        self._time = table_data.timestamp
        self._table_entries = table_data.table
        
    
=======
        self._table_entries = table_data.table


>>>>>>> ed67a18c
    def toggle_sort(self, heading: Tag) -> None:
        """
        Method for toggling sorting on a specific heading
        The headings include (for now):
        - TAG
        - PRIORITY
        - CRITICALITY
        - REGISTERED
        - CONFIRMED
        - TYPE
        This method will ask the model to sort the data
        according to which heading was toggled

        Args:
            heading (str): string representing which heading was toggled
        """

        if heading == 'ID':
            self._sorting[0] *= -1
            sort_value = self._sorting[0]
        elif heading == 'PRIORITY':
            self._sorting[1] *= -1
            sort_value = self._sorting[1]
        elif heading == 'CRITICALITY':
            self._sorting[2] *= -1
            sort_value = self._sorting[2]
        elif heading == 'REGISTERED':
            self._sorting[3] *= -1
            sort_value = self._sorting[3]
        elif heading == 'CONFIRMED':
            self._sorting[4] *= -1
            sort_value = self._sorting[4]
        elif heading == 'TYPE':
            self._sorting[5] *= -1
            sort_value = self._sorting[5]

        if sort_value == 1:
            # ascending
            self.model.request_receiver.update_sort(('>', heading))
        elif sort_value == -1:
            # descending
            self.model.request_receiver.update_sort(('<', heading))

        self.model.receive_updates()
        self.update_table_entries()
<<<<<<< HEAD
    
=======

>>>>>>> ed67a18c
    def toggle_priority(self, tag: Tag):
        """
        Method for toggling filtering of specific priority
        The headings include (for now):
        - WARNING
        - LOW
        - MEDIUM
        - HIGH
        - CRITICAL
        This method will ask the model to sort the data
        according to which heading was toggled

        Args:
            heading (str): string representing which heading was toggled
        """
        if tag not in self._priorities:
            self._priorities.add(tag)
        else:
            self._priorities.remove(tag)
<<<<<<< HEAD
        
        self.model.request_receiver.set_shown_priorities(self._priorities)
        self.model.receive_updates()
        self.update_table_entries()
            
        
=======

        self.model.request_receiver.set_shown_priorities(self._priorities)
        self.model.receive_updates()
        self.update_table_entries()


>>>>>>> ed67a18c
    def toggle_criticality(self, tag: Tag):
        """
        Method for toggling filtering of specific criticality
        The headings include (for now):
        - WARNING
        - LOW
        - MEDIUM
        - HIGH
        - CRITICAL
        This method will ask the model to sort the data
        according to which heading was toggled

        Args:
            heading (str): string representing which heading was toggled
        """
        if tag not in self._criticalities:
            self._criticalities.add(tag)
        else:
            self._criticalities.remove(tag)
<<<<<<< HEAD
        
        self.model.request_receiver.set_shown_priorities(self._criticalities)
        self.model.receive_updates()
        self.update_table_entries()
        
=======

        self.model.request_receiver.set_shown_priorities(self._criticalities)
        self.model.receive_updates()
        self.update_table_entries()

>>>>>>> ed67a18c
    def toggle_type(self, tag: Tag):
        """
        Method for toggling filtering of specific criticality
        The headings include (for now):
        - RATE-OF-CHANGE
        - STATIC
        - THRESHOLD
        - SETPOINT
        - SOE
        - LOGICAL
        This method will ask the model to sort the data
        according to which heading was toggled

        Args:
            heading (str): string representing which heading was toggled
        """
        if tag not in self._types:
            self._types.add(tag)
        else:
            self._types.remove(tag)
<<<<<<< HEAD
        
        self.model.request_receiver.set_shown_priorities(self._types)
        self.model.receive_updates()
        self.update_table_entries()
    
=======

        self.model.request_receiver.set_shown_priorities(self._types)
        self.model.receive_updates()
        self.update_table_entries()
>>>>>>> ed67a18c
<|MERGE_RESOLUTION|>--- conflicted
+++ resolved
@@ -26,11 +26,8 @@
     _num_frames: int
     _tag_list: List[Tag]
     _toggled_tags: List[Tag]
-<<<<<<< HEAD
-=======
 
     _data_reciever: DataRequestReceiver
->>>>>>> ed67a18c
 
     def __init__(self) -> None:
         """
@@ -43,11 +40,8 @@
         self._num_frames = 0
         self._tag_list = []
         self._toggled_tags = []
-<<<<<<< HEAD
-=======
 
         self._data_reciever = None
->>>>>>> ed67a18c
 
     def get_table_entries(self) -> List[list]:
         """
@@ -214,83 +208,9 @@
         data_receiver = DataRequestReceiver
         data_receiver.set_filename(file)
         data_receiver.update(dm)
-<<<<<<< HEAD
-        self.model.receive_new_data(dm)
-
-    def search_tags(self, search: str):
-        self._tag_list = self.model.request_receiver.search_tags(search)
-
-    def get_tag_list(self):
-        to_return = []
-        for tag in self._tag_list:
-            to_return.append(tag)
-        for tag in self._toggled_tags:
-            if tag not in self._tag_list:
-                to_return.append(tag)
-        return to_return
-    
-    def get_toggled_tags(self):
-        return self._toggled_tags
-
-    def toggle_tag(self, tag: Tag):
-        # Case 1: untoggle the tag
-        if tag in self._toggled_tags:
-            self._toggled_tags.remove(tag)
-            self.model.request_receiver.remove_shown_tag(tag)
-        # Otherwise, toggle the tag
-        else:
-            self._toggled_tags.append(tag)
-            self.model.request_receiver.add_shown_tag(tag)
-        # In either case, refresh the table entries
-
-        self.model.receive_updates()
-        self.update_table_entries()
-
-class AlarmsViewModel:
-    """
-    Alarms view model
-    """
-    
-    _sorting: List[int]
-    _priorities: set[Tag]
-    _criticalities: set[Tag]
-    _types: set[Tag]
-    _time: datetime.datetime
-    _table_entries: List[list]
-    
-    def __init__(self) -> None:
-        """
-        Initializes the view model
-        """
-        self.model = Model(AlarmsRequestReceiver())
-        self._sorting = [1, 1, 1, 1, 1, 1]
-        self._priorities = {'TAG', 'PRIORITY', 'CRITICALITY', 'REGISTERED', 'CONFIRMED', 'TYPE'}
-        self._criticalities = {'TAG', 'PRIORITY', 'CRITICALITY', 'REGISTERED', 'CONFIRMED', 'TYPE'}
-        self._types = {'RATE-OF-CHANGE', 'STATIC', 'THRESHOLD', 'SETPOINT', 'SOE', 'LOGICAL'}
-        self._table_entries = []
-        self._time = None
-        
-    def load_file(self, dm: DataManager, file: str):
-        """
-        Loads a telemetry file for its alarms for the alarm table
-
-        Args:
-            file: the filepath of the telemetry file
-            :param file:
-            :param dm:
-        """
-        data_receiver = DataRequestReceiver
-        data_receiver.set_filename(file)
-        self.model.receive_new_data(dm)
-        data_receiver.update(dm)
-        self.model.receive_updates()
-        self.update_table_entries()
-        
-=======
         alarms = data_receiver.get_alarms()
         self.model.receive_new_data(alarms)
 
->>>>>>> ed67a18c
     def get_table_entries(self) -> List[list]:
         """
         Getter method to return the entries in the table
@@ -301,17 +221,10 @@
             List[list]: list of table entries
         """
         return self._table_entries
-<<<<<<< HEAD
-    
+
     def get_tag_list(self):
         return self._priorities, self._criticalities, self._types
-    
-=======
-
-    def get_tag_list(self):
-        return self._priorities, self._criticalities, self._types
-
->>>>>>> ed67a18c
+
     def update_table_entries(self) -> None:
         """
         Updates the table entires to be the same as
@@ -321,16 +234,9 @@
         table_data: TableReturn
         table_data = self.model.get_data()
 
-<<<<<<< HEAD
-        self._time = table_data.timestamp
         self._table_entries = table_data.table
-        
-    
-=======
-        self._table_entries = table_data.table
-
-
->>>>>>> ed67a18c
+
+
     def toggle_sort(self, heading: Tag) -> None:
         """
         Method for toggling sorting on a specific heading
@@ -376,11 +282,7 @@
 
         self.model.receive_updates()
         self.update_table_entries()
-<<<<<<< HEAD
-    
-=======
-
->>>>>>> ed67a18c
+
     def toggle_priority(self, tag: Tag):
         """
         Method for toggling filtering of specific priority
@@ -400,21 +302,12 @@
             self._priorities.add(tag)
         else:
             self._priorities.remove(tag)
-<<<<<<< HEAD
-        
+
         self.model.request_receiver.set_shown_priorities(self._priorities)
         self.model.receive_updates()
         self.update_table_entries()
-            
-        
-=======
-
-        self.model.request_receiver.set_shown_priorities(self._priorities)
-        self.model.receive_updates()
-        self.update_table_entries()
-
-
->>>>>>> ed67a18c
+
+
     def toggle_criticality(self, tag: Tag):
         """
         Method for toggling filtering of specific criticality
@@ -434,19 +327,11 @@
             self._criticalities.add(tag)
         else:
             self._criticalities.remove(tag)
-<<<<<<< HEAD
-        
+
         self.model.request_receiver.set_shown_priorities(self._criticalities)
         self.model.receive_updates()
         self.update_table_entries()
-        
-=======
-
-        self.model.request_receiver.set_shown_priorities(self._criticalities)
-        self.model.receive_updates()
-        self.update_table_entries()
-
->>>>>>> ed67a18c
+
     def toggle_type(self, tag: Tag):
         """
         Method for toggling filtering of specific criticality
@@ -467,15 +352,7 @@
             self._types.add(tag)
         else:
             self._types.remove(tag)
-<<<<<<< HEAD
-        
+
         self.model.request_receiver.set_shown_priorities(self._types)
         self.model.receive_updates()
-        self.update_table_entries()
-    
-=======
-
-        self.model.request_receiver.set_shown_priorities(self._types)
-        self.model.receive_updates()
-        self.update_table_entries()
->>>>>>> ed67a18c
+        self.update_table_entries()