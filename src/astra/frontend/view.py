"""
This file holds the view class that will be run in main.py
"""

import pathlib
import sys
from datetime import datetime
from tkinter import Button, Entry, Frame, LabelFrame, Toplevel
from tkinter import CENTER, NO, END
from tkinter import StringVar
from tkinter import filedialog, messagebox, ttk, Tk, Label
from tkinter.ttk import Treeview

from astra.data import config_manager
from astra.data.data_manager import DataManager
from .view_draw_functions import draw_frameview
from .view_model import DashboardViewModel, AlarmsViewModel
from ..data.parameters import Tag

config_path = filedialog.askopenfilename(title='Select config file')
if not config_path:
    sys.exit()
try:
    config_manager.read_config(config_path)
except Exception as e:
    messagebox.showerror(title='Cannot read config', message=f'{type(e).__name__}: {e}')
    sys.exit(1)
device_name = pathlib.Path(config_path).stem


class View(Tk):
    """
    View class
    """
    dashboard_table: Treeview
    _dm: DataManager

    def __init__(self) -> None:
        """
        Init method for the view class
        When the view is initialized, all the frames and tables
        are loaded into the view
        """
        self._dm = DataManager.from_device_name(device_name)

        # Root frame of tkinter
        super().__init__()
        self.title("View Prototype")
        self.dashboard_view_model = DashboardViewModel()
        self.alarms_view_model = AlarmsViewModel()

        # tab widget
        tab_control = ttk.Notebook(self)

        # frames corresponding to each tab
        dashboard_frame = ttk.Frame(tab_control)
        alarms_frame = ttk.Frame(tab_control)

        # adding the tabs to the tab control
        tab_control.add(dashboard_frame, text='Dashboard')
        tab_control.add(alarms_frame, text='Alarms')

        # packing tab control to make tabs visible
        tab_control.pack(expand=1, fill="both")

        # elements of dashboard_frame
        self.dashboard_search_bar = StringVar()

        dashboard_filter_tags = Frame(dashboard_frame)
        dashboard_filter_tags.config(background='#fff')
        dashboard_filter_tags.grid(sticky='W', row=0, column=0, rowspan=20)
        Label(dashboard_filter_tags, text="Parameters to display", background='#fff').grid(row=0, column=0, columnspan=2)
        Label(dashboard_filter_tags, text="Search", background='#fff').grid(row=1, column=0)
        Entry(dashboard_filter_tags, textvariable=self.dashboard_search_bar).grid(row=1, column=1)
        self.dashboard_search_bar.trace_add("write", self.search_bar_change)
        (Button(dashboard_filter_tags, text="Check all search results",
<<<<<<< HEAD
                wraplength=80, command=self.update_time).grid(row=2, column=0, rowspan=2)) # TODO
        (Button(dashboard_filter_tags, text="Uncheck all search results",
                wraplength=80, command=self.update_time).grid(row=2, column=1, rowspan=2)) # TODO
=======
                wraplength=80, command=self.select_all_tags).grid(row=2, column=0, rowspan=2)) # TODO
        (Button(dashboard_filter_tags, text="Uncheck all search results",
                wraplength=80, command=self.deselect_all_tags).grid(row=2, column=1, rowspan=2)) # TODO
>>>>>>> ed67a18c
        tag_table = ttk.Treeview(dashboard_filter_tags, height=12, show='tree')
        self.data_tag_table = tag_table
        tag_table['columns'] = ("tag")
        tag_table.column("#0", width=0, stretch=NO)
        tag_table.column("tag")
        tag_table.grid(row=4, column=0, columnspan=2)
        tag_table.bind('<ButtonRelease-1>', self.toggle_tag_table_row)

        add_data_button = Button(dashboard_frame, text="Add data...", command=self.open_file)
        add_data_button.grid(sticky="W", row=0, column=1)

        self.start_time = StringVar()
        self.end_time = StringVar()

        dashboard_time_range_row = Frame(dashboard_frame)
        dashboard_time_range_row.grid(sticky='W', row=1, column=1)
        Label(dashboard_time_range_row, text='From').grid(row=0, column=0)
        Entry(dashboard_time_range_row, textvariable=self.start_time).grid(row=0, column=1)
        Label(dashboard_time_range_row, text='to').grid(row=0, column=2)
        Entry(dashboard_time_range_row, textvariable=self.end_time).grid(row=0, column=3)
        Button(dashboard_time_range_row, text='Update time',
               command=self.update_time).grid(row=0, column=4)

        self.dashboard_current_frame_number = 0
        self.dashboard_frame_navigation_text = StringVar(value='Frame --- at ---')

        dashboard_frame_navigation_row = Frame(dashboard_frame)
        dashboard_frame_navigation_row.grid(sticky='W', row=2, column=1)
        Button(dashboard_frame_navigation_row, text='|<',
               command=self.first_frame).grid(row=0, column=0)
        Button(dashboard_frame_navigation_row, text='<',
               command=self.decrement_frame).grid(row=0, column=1)
        (Label(dashboard_frame_navigation_row, textvariable=self.dashboard_frame_navigation_text)
         .grid(row=0, column=2))
        Button(dashboard_frame_navigation_row, text='>',
               command=self.increment_frame).grid(row=0, column=3)
        Button(dashboard_frame_navigation_row, text='>|',
               command=self.last_frame).grid(row=0, column=4)

        # dashboard table
        style = ttk.Style()
        style.theme_use("clam")
        style.configure('Treeview.Heading', background='#ddd', font=('TkDefaultFont', 10, 'bold'))
        dashboard_table = ttk.Treeview(dashboard_frame, height=10, padding=3)
        self.dashboard_table = dashboard_table
        dashboard_table['columns'] = ("tag", "description", "value", "setpoint")
        dashboard_table.grid(sticky="W", row=10, column=1)
        dashboard_table.column("#0", width=0, stretch=NO)
        dashboard_table.column("tag", anchor=CENTER, width=80)
        dashboard_table.column("description", anchor=CENTER, width=100)
        dashboard_table.column("value", anchor=CENTER, width=80)
        dashboard_table.column("setpoint", anchor=CENTER, width=80)
        dashboard_table.heading("tag", text="Tag", anchor=CENTER, command=self.toggle_tag)
        dashboard_table.heading("description", text="Description", anchor=CENTER,
                                command=self.toggle_description)
        dashboard_table.heading("value", text="Value", anchor=CENTER)
        dashboard_table.heading("setpoint", text="Setpoint", anchor=CENTER)
        dashboard_table.bind('<Double-1>', self.double_click_table_row)

<<<<<<< HEAD
        
        # elements of alarms_frame
        
=======

        # elements of alarms_frame

>>>>>>> ed67a18c
        # alarms notifications
        alarms_notifications = Frame(alarms_frame)
        alarms_notifications.config(background='#fff')
        alarms_notifications.grid(sticky='W', row=0, column=0, rowspan=20)
<<<<<<< HEAD
        
=======

>>>>>>> ed67a18c
        # alarms filters (for the table)
        alarms_tag_table = Frame(alarms_frame)
        style = ttk.Style()
        style.theme_use("clam")
        style.configure('Treeview.Heading', background='#ddd', font=('TkDefaultFont', 10, 'bold'))
        alarms_tag_table.grid(sticky="W", row=1, column=1)
        dangers = ['WARNING', 'LOW', 'MEDIUM', 'HIGH', 'CRITICAL']
<<<<<<< HEAD
        types = ['RATE-OF-CHANGE', 'STATIC', 'THRESHOLD', 'SETPOINT', 'SOE', 'LOGICAL']
        
=======
        types = ['RATE-OF-CHANGE', 'STATIC', 'THRESHOLD', 'SETPOINT', 'SOE', 'L_AND', 'L_OR']

>>>>>>> ed67a18c
        label = Label(alarms_tag_table, text="filter priority")
        label.grid(sticky="news", row=0, column=0)
        button = Button(alarms_tag_table, text=dangers[0], command= lambda: self.flick_criticality(dangers[0]))
        button.grid(sticky="news", row=0, column=1)
        button = Button(alarms_tag_table, text=dangers[1], command= lambda: self.flick_criticality(dangers[1]))
        button.grid(sticky="news", row=0, column=2)
        button = Button(alarms_tag_table, text=dangers[2], command= lambda: self.flick_criticality(dangers[2]))
        button.grid(sticky="news", row=0, column=3)
        button = Button(alarms_tag_table, text=dangers[3], command= lambda: self.flick_criticality(dangers[3]))
        button.grid(sticky="news", row=0, column=4)
        button = Button(alarms_tag_table, text=dangers[4], command= lambda: self.flick_criticality(dangers[4]))
        button.grid(sticky="news", row=0, column=5)
<<<<<<< HEAD
          
=======

>>>>>>> ed67a18c
        label = Label(alarms_tag_table, text="filter criticality")
        label.grid(sticky="news", row=1, column=0)
        button = Button(alarms_tag_table, text=dangers[0], command= lambda: self.flick_priority(dangers[0]))
        button.grid(sticky="news", row=1, column=1)
        button = Button(alarms_tag_table, text=dangers[1], command= lambda: self.flick_priority(dangers[1]))
        button.grid(sticky="news", row=1, column=2)
        button = Button(alarms_tag_table, text=dangers[2], command= lambda: self.flick_priority(dangers[2]))
        button.grid(sticky="news", row=1, column=3)
        button = Button(alarms_tag_table, text=dangers[3], command= lambda: self.flick_priority(dangers[3]))
        button.grid(sticky="news", row=1, column=4)
        button = Button(alarms_tag_table, text=dangers[4], command= lambda: self.flick_priority(dangers[4]))
        button.grid(sticky="news", row=1, column=5)
<<<<<<< HEAD
        
=======

>>>>>>> ed67a18c
        label = Label(alarms_tag_table, text="filter type")
        label.grid(sticky="news", row=2, column=0)
        button = Button(alarms_tag_table, text=types[0], command= lambda: self.flick_type(types[0]))
        button.grid(sticky="news", row=2, column=1)
        button = Button(alarms_tag_table, text=types[1], command= lambda: self.flick_type(types[1]))
        button.grid(sticky="news", row=2, column=2)
        button = Button(alarms_tag_table, text=types[2], command= lambda: self.flick_type(types[2]))
        button.grid(sticky="news", row=2, column=3)
        button = Button(alarms_tag_table, text=types[3], command= lambda: self.flick_type(types[3]))
        button.grid(sticky="news", row=2, column=4)
        button = Button(alarms_tag_table, text=types[4], command= lambda: self.flick_type(types[4]))
        button.grid(sticky="news", row=2, column=5)
<<<<<<< HEAD
        button = Button(alarms_tag_table, text=types[5], command= lambda: self.flick_type(types[5]))
        button.grid(sticky="news", row=2, column=6)
=======
        button = Button(alarms_tag_table, text="LOGICAL AND", command= lambda: self.flick_type(types[5]))
        button.grid(sticky="news", row=2, column=6)
        button = Button(alarms_tag_table, text="LOGICAL OR", command= lambda: self.flick_type(types[6]))
        button.grid(sticky="news", row=2, column=7)
>>>>>>> ed67a18c
        # alarms table
        alarms_table_frame = Frame(alarms_frame)
        alarms_table_frame.grid(sticky="W", row=2, column=1)
        style = ttk.Style()
        style.theme_use("clam")
        style.configure('Treeview.Heading', background='#ddd', font=('TkDefaultFont', 10, 'bold'))
        alarms_table = ttk.Treeview(alarms_table_frame, height=10, padding=3)
        self.alarms_table = alarms_table
        alarms_table.pack()
        alarms_table['columns'] = ("ID", "Priority", "Criticality", "Registered", "Confirmed", "Type", "Parameter(s)", "Description")
        alarms_table.column("#0", width=0, stretch=NO)
        alarms_table.column("ID", anchor=CENTER, width=80)
        alarms_table.column("Priority", anchor=CENTER, width=80)
        alarms_table.column("Criticality", anchor=CENTER, width=80)
        alarms_table.column("Registered", anchor=CENTER, width=80)
        alarms_table.column("Confirmed", anchor=CENTER, width=80)
        alarms_table.column("Type", anchor=CENTER, width=80)
        alarms_table.column("Parameter(s)", anchor=CENTER, width=100)
        alarms_table.column("Description", anchor=CENTER, width=100)
<<<<<<< HEAD
        
=======

>>>>>>> ed67a18c
        alarms_table.heading("ID", text="ID", anchor=CENTER, command= lambda: self.sort_alarms('ID'))
        alarms_table.heading("Priority", text="Priority", anchor=CENTER, command= lambda: self.sort_alarms('PRIORITY'))
        alarms_table.heading("Criticality", text="Criticality", anchor=CENTER, command= lambda: self.sort_alarms('CRITICALITY'))
        alarms_table.heading("Registered", text="Registered", anchor=CENTER, command= lambda: self.sort_alarms('REGISTERED'))
        alarms_table.heading("Confirmed", text="Confirmed", anchor=CENTER, command= lambda: self.sort_alarms('CONFIRMED'))
        alarms_table.heading("Type", text="Type", anchor=CENTER, command= lambda: self.sort_alarms('TYPE'))
        alarms_table.heading("Parameter(s)", text="Parameter(s)", anchor=CENTER)
        alarms_table.heading("Description", text="Description", anchor=CENTER)
<<<<<<< HEAD

        if self._dm.get_telemetry_data(None, None, {}).num_telemetry_frames > 0:
            self.dashboard_view_model.toggle_start_time(None)
            self.dashboard_view_model.toggle_end_time(None)
            self.dashboard_view_model.choose_frame(self._dm, 0)
            self.refresh_data_table()
            
    
    def sort_alarms(self, tag: str):
        self.alarms_view_model.toggle_sort(heading=tag)
        self.refresh_alarms_table()
        
    def flick_priority(self, tag: Tag):
        self.alarms_view_model.toggle_priority(tag)
        self.refresh_alarms_table()
        
    def flick_criticality(self, tag: Tag):
        self.alarms_view_model.toggle_criticality(tag)
        self.refresh_alarms_table()
        
    def flick_type(self, tag: Tag):
        self.alarms_view_model.toggle_type(tag)
        self.refresh_alarms_table()
        
    def update_alarms_table_searched_tags(self):
        for tag in self.alarms_tag_table.get_children():
            self.data_tag_table.delete(tag)
        for tag in self.dashboard_view_model.get_tag_list():
            check = " "
            if tag in self.dashboard_view_model.get_toggled_tags():
                check = "x"
            self.data_tag_table.insert("", END, value=(f"[{check}] {tag}",))
        
=======

        if self._dm.get_telemetry_data(None, None, {}).num_telemetry_frames > 0:
            self.dashboard_view_model.toggle_start_time(None)
            self.dashboard_view_model.toggle_end_time(None)
            self.dashboard_view_model.choose_frame(self._dm, 0)
            self.refresh_data_table()
            self.search_bar_change()
            self.select_all_tags()

            self.alarms_view_model.model.receive_new_data(self._dm)
            self.alarms_view_model.update_table_entries()
            self.refresh_alarms_table()


    def sort_alarms(self, tag: str):
        self.alarms_view_model.toggle_sort(heading=tag)
        self.refresh_alarms_table()

    def flick_priority(self, tag: Tag):
        self.alarms_view_model.toggle_priority(tag)
        self.refresh_alarms_table()

    def flick_criticality(self, tag: Tag):
        self.alarms_view_model.toggle_criticality(tag)
        self.refresh_alarms_table()

    def flick_type(self, tag: Tag):
        self.alarms_view_model.toggle_type(tag)
        self.refresh_alarms_table()

>>>>>>> ed67a18c
    def toggle_tag(self) -> None:
        """
        This method is the toggle action for the tag header
        in the dashboard table
        """
        if self._dm.get_telemetry_data(None, None, {}).num_telemetry_frames > 0:
            self.dashboard_view_model.toggle_sort("TAG")
            self.refresh_data_table()

    def toggle_description(self) -> None:
        """
        This method is the toggle action for the description header
        in the dashboard table
        """
        if self._dm.get_telemetry_data(None, None, {}).num_telemetry_frames > 0:
            self.dashboard_view_model.toggle_sort("DESCRIPTION")
            self.refresh_data_table()

    def double_click_table_row(self, event) -> None:
        """
        This method specifies what happens if a double click were to happen
        in the dashboard table
        """
        if self._dm.get_telemetry_data(None, None, {}).num_telemetry_frames > 0:
            cur_item = self.dashboard_table.focus()

            region = self.dashboard_table.identify("region", event.x, event.y)
            if region != "heading":
                self.open_new_window(self.dashboard_table.item(cur_item)['values'])

    def refresh_data_table(self) -> None:
        """
        This method wipes the data from the dashboard table and re-inserts
        the new values
        """
        self.change_frame_navigation_text()
        for item in self.dashboard_table.get_children():
            self.dashboard_table.delete(item)
        for item in self.dashboard_view_model.get_table_entries():
            self.dashboard_table.insert("", END, values=tuple(item))
            
    def refresh_alarms_table(self) -> None:
        """
        This method wipes the data from the dashboard table and re-inserts
        the new values
        """
        self.change_frame_navigation_text()
        for item in self.alarms_table.get_children():
            self.alarms_table.delete(item)
        for item in self.alarms_view_model.get_table_entries():
            self.alarms_table.insert("", END, values=tuple(item))

    def refresh_alarms_table(self) -> None:
        """
        This method wipes the data from the dashboard table and re-inserts
        the new values
        """
        for item in self.alarms_table.get_children():
            self.alarms_table.delete(item)
        for item in self.alarms_view_model.get_table_entries():
            self.alarms_table.insert("", END, values=tuple(item))

    def open_new_window(self, values: list[str]) -> None:
        """
        This method opens a new window to display one row of telemetry data

        Args:
            values (list[str]): the values to be displayed in the
                new window
        """
        new_window = Toplevel(self)
        new_window.title("New Window")
        new_window.geometry("200x200")
        for column in values:
            Label(new_window, text=column).pack()

    def open_file(self):
        """
        This method specifies what happens when the add data button
        is clicked
        """
        file = filedialog.askopenfilename(title='Select telemetry file')

        if not file:
            return

        try:
            self.dashboard_view_model.load_file(self._dm, file)
        except Exception as e:
            messagebox.showerror(title='Cannot read telemetry', message=f'{type(e).__name__}: {e}')
            return
        self.refresh_data_table()

        self.dashboard_view_model.toggle_start_time(None)
        self.dashboard_view_model.toggle_end_time(None)
        self.dashboard_view_model.choose_frame(self._dm, 0)
        self.refresh_data_table()
<<<<<<< HEAD
        
=======
        self.search_bar_change()
        self.select_all_tags()

        """
>>>>>>> ed67a18c
        try:
            self.alarms_view_model.load_file(self._dm, file)
        except Exception as e:
            messagebox.showerror(title='Cannot read telemetry', message=f'{type(e).__name__}: {e}')
<<<<<<< HEAD
            self.refresh_alarms_table()
            return
=======
            return
        self.refresh_alarms_table()
        """
>>>>>>> ed67a18c

    def update_time(self):
        input_start_time = self.start_time.get()
        input_end_time = self.end_time.get()
        if input_start_time:
            try:
                start_time = datetime.strptime(input_start_time, '%Y-%m-%d %H:%M:%S')
            except ValueError:
                messagebox.showwarning(
                    title='Invalid start time',
                    message=(
                        'Start time must either be empty or a valid datetime in the format '
                        'YYYY-MM-DD hh:mm:ss.'
                    )
                )
                return
        else:
            start_time = None
        if input_end_time:
            try:
                end_time = datetime.strptime(input_end_time, '%Y-%m-%d %H:%M:%S')
            except ValueError:
                messagebox.showwarning(
                    title='Invalid end time',
                    message=(
                        'End time must either be empty or a valid datetime in the format '
                        'YYYY-MM-DD hh:mm:ss.'
                    )
                )
                return
        else:
            end_time = None
        if self._dm.get_telemetry_data(start_time, end_time, {}).num_telemetry_frames == 0:
            messagebox.showinfo(
                title='No telemetry frames',
                message='The chosen time range does not have any telemetry frames.'
            )
            return
        self.dashboard_view_model.toggle_start_time(start_time)
        self.dashboard_view_model.toggle_end_time(end_time)
        self.dashboard_current_frame_number = 0
        self.dashboard_view_model.choose_frame(self._dm, 0)
        self.refresh_data_table()

    def first_frame(self):
        if self.dashboard_view_model.get_num_frames() == 0:
            return
        self.dashboard_current_frame_number = 0
        self.dashboard_view_model.choose_frame(self._dm, 0)
        self.refresh_data_table()

    def last_frame(self):
        if self.dashboard_view_model.get_num_frames() == 0:
            return
        last = self.dashboard_view_model.get_num_frames() - 1
        self.dashboard_current_frame_number = last
        self.dashboard_view_model.choose_frame(self._dm, last)
        self.refresh_data_table()

    def decrement_frame(self):
        if self.dashboard_view_model.get_num_frames() == 0:
            return
        if self.dashboard_current_frame_number > 0:
            self.dashboard_current_frame_number -= 1
        index = self.dashboard_current_frame_number
        self.dashboard_view_model.choose_frame(self._dm, index)
        self.refresh_data_table()

    def increment_frame(self):
        if self.dashboard_view_model.get_num_frames() == 0:
            return
        last = self.dashboard_view_model.get_num_frames() - 1
        if self.dashboard_current_frame_number < last:
            self.dashboard_current_frame_number += 1
        index = self.dashboard_current_frame_number
        self.dashboard_view_model.choose_frame(self._dm, index)
        self.refresh_data_table()

    def change_frame_navigation_text(self):
        curr = self.dashboard_current_frame_number + 1
        total = self.dashboard_view_model.get_num_frames()
        time = self.dashboard_view_model.get_time()
        self.dashboard_frame_navigation_text.set(
            f"Frame {curr}/{total} at {time}"
        )

    def update_data_table_searched_tags(self):
        for tag in self.data_tag_table.get_children():
            self.data_tag_table.delete(tag)
        for tag in self.dashboard_view_model.get_tag_list():
            check = " "
            if tag in self.dashboard_view_model.get_toggled_tags():
                check = "x"
            self.data_tag_table.insert("", END, value=(f"[{check}] {tag}",))

    def search_bar_change(self, *args):
        del args
        self.dashboard_view_model.search_tags(self.dashboard_search_bar.get())
        self.update_data_table_searched_tags()

    def toggle_tag_table_row(self, event):
<<<<<<< HEAD
=======
        del event
>>>>>>> ed67a18c
        cur_item = self.data_tag_table.focus()
        try:
            tag_str = self.data_tag_table.item(cur_item)['values'][0][4:]
        except IndexError:
            # Do nothing
            return
        tag = Tag(tag_str)
        self.dashboard_view_model.toggle_tag(tag)
        self.update_data_table_searched_tags()
        self.refresh_data_table()
<<<<<<< HEAD
=======

    def select_all_tags(self):
        # Clone the toggled tags, as it will mutate
        toggled_tags = set()
        for tag in self.dashboard_view_model.get_toggled_tags():
            toggled_tags.add(tag)

        for tag in self.dashboard_view_model.get_tag_list():
            if tag not in toggled_tags:
                self.dashboard_view_model.toggle_tag(tag)
        self.update_data_table_searched_tags()
        self.refresh_data_table()

    def deselect_all_tags(self):
        # Clone the toggled tags, as it will mutate
        toggled_tags = set()
        for tag in self.dashboard_view_model.get_toggled_tags():
            toggled_tags.add(tag)

        for tag in self.dashboard_view_model.get_tag_list():
            if tag in toggled_tags:
                self.dashboard_view_model.toggle_tag(tag)
        self.update_data_table_searched_tags()
        self.refresh_data_table()
>>>>>>> ed67a18c
<|MERGE_RESOLUTION|>--- conflicted
+++ resolved
@@ -74,15 +74,9 @@
         Entry(dashboard_filter_tags, textvariable=self.dashboard_search_bar).grid(row=1, column=1)
         self.dashboard_search_bar.trace_add("write", self.search_bar_change)
         (Button(dashboard_filter_tags, text="Check all search results",
-<<<<<<< HEAD
-                wraplength=80, command=self.update_time).grid(row=2, column=0, rowspan=2)) # TODO
-        (Button(dashboard_filter_tags, text="Uncheck all search results",
-                wraplength=80, command=self.update_time).grid(row=2, column=1, rowspan=2)) # TODO
-=======
                 wraplength=80, command=self.select_all_tags).grid(row=2, column=0, rowspan=2)) # TODO
         (Button(dashboard_filter_tags, text="Uncheck all search results",
                 wraplength=80, command=self.deselect_all_tags).grid(row=2, column=1, rowspan=2)) # TODO
->>>>>>> ed67a18c
         tag_table = ttk.Treeview(dashboard_filter_tags, height=12, show='tree')
         self.data_tag_table = tag_table
         tag_table['columns'] = ("tag")
@@ -142,24 +136,14 @@
         dashboard_table.heading("setpoint", text="Setpoint", anchor=CENTER)
         dashboard_table.bind('<Double-1>', self.double_click_table_row)
 
-<<<<<<< HEAD
-        
+
         # elements of alarms_frame
-        
-=======
-
-        # elements of alarms_frame
-
->>>>>>> ed67a18c
+
         # alarms notifications
         alarms_notifications = Frame(alarms_frame)
         alarms_notifications.config(background='#fff')
         alarms_notifications.grid(sticky='W', row=0, column=0, rowspan=20)
-<<<<<<< HEAD
-        
-=======
-
->>>>>>> ed67a18c
+
         # alarms filters (for the table)
         alarms_tag_table = Frame(alarms_frame)
         style = ttk.Style()
@@ -167,13 +151,8 @@
         style.configure('Treeview.Heading', background='#ddd', font=('TkDefaultFont', 10, 'bold'))
         alarms_tag_table.grid(sticky="W", row=1, column=1)
         dangers = ['WARNING', 'LOW', 'MEDIUM', 'HIGH', 'CRITICAL']
-<<<<<<< HEAD
-        types = ['RATE-OF-CHANGE', 'STATIC', 'THRESHOLD', 'SETPOINT', 'SOE', 'LOGICAL']
-        
-=======
         types = ['RATE-OF-CHANGE', 'STATIC', 'THRESHOLD', 'SETPOINT', 'SOE', 'L_AND', 'L_OR']
 
->>>>>>> ed67a18c
         label = Label(alarms_tag_table, text="filter priority")
         label.grid(sticky="news", row=0, column=0)
         button = Button(alarms_tag_table, text=dangers[0], command= lambda: self.flick_criticality(dangers[0]))
@@ -186,11 +165,7 @@
         button.grid(sticky="news", row=0, column=4)
         button = Button(alarms_tag_table, text=dangers[4], command= lambda: self.flick_criticality(dangers[4]))
         button.grid(sticky="news", row=0, column=5)
-<<<<<<< HEAD
-          
-=======
-
->>>>>>> ed67a18c
+
         label = Label(alarms_tag_table, text="filter criticality")
         label.grid(sticky="news", row=1, column=0)
         button = Button(alarms_tag_table, text=dangers[0], command= lambda: self.flick_priority(dangers[0]))
@@ -203,11 +178,7 @@
         button.grid(sticky="news", row=1, column=4)
         button = Button(alarms_tag_table, text=dangers[4], command= lambda: self.flick_priority(dangers[4]))
         button.grid(sticky="news", row=1, column=5)
-<<<<<<< HEAD
-        
-=======
-
->>>>>>> ed67a18c
+
         label = Label(alarms_tag_table, text="filter type")
         label.grid(sticky="news", row=2, column=0)
         button = Button(alarms_tag_table, text=types[0], command= lambda: self.flick_type(types[0]))
@@ -220,15 +191,10 @@
         button.grid(sticky="news", row=2, column=4)
         button = Button(alarms_tag_table, text=types[4], command= lambda: self.flick_type(types[4]))
         button.grid(sticky="news", row=2, column=5)
-<<<<<<< HEAD
-        button = Button(alarms_tag_table, text=types[5], command= lambda: self.flick_type(types[5]))
-        button.grid(sticky="news", row=2, column=6)
-=======
         button = Button(alarms_tag_table, text="LOGICAL AND", command= lambda: self.flick_type(types[5]))
         button.grid(sticky="news", row=2, column=6)
         button = Button(alarms_tag_table, text="LOGICAL OR", command= lambda: self.flick_type(types[6]))
         button.grid(sticky="news", row=2, column=7)
->>>>>>> ed67a18c
         # alarms table
         alarms_table_frame = Frame(alarms_frame)
         alarms_table_frame.grid(sticky="W", row=2, column=1)
@@ -248,11 +214,7 @@
         alarms_table.column("Type", anchor=CENTER, width=80)
         alarms_table.column("Parameter(s)", anchor=CENTER, width=100)
         alarms_table.column("Description", anchor=CENTER, width=100)
-<<<<<<< HEAD
-        
-=======
-
->>>>>>> ed67a18c
+
         alarms_table.heading("ID", text="ID", anchor=CENTER, command= lambda: self.sort_alarms('ID'))
         alarms_table.heading("Priority", text="Priority", anchor=CENTER, command= lambda: self.sort_alarms('PRIORITY'))
         alarms_table.heading("Criticality", text="Criticality", anchor=CENTER, command= lambda: self.sort_alarms('CRITICALITY'))
@@ -261,41 +223,6 @@
         alarms_table.heading("Type", text="Type", anchor=CENTER, command= lambda: self.sort_alarms('TYPE'))
         alarms_table.heading("Parameter(s)", text="Parameter(s)", anchor=CENTER)
         alarms_table.heading("Description", text="Description", anchor=CENTER)
-<<<<<<< HEAD
-
-        if self._dm.get_telemetry_data(None, None, {}).num_telemetry_frames > 0:
-            self.dashboard_view_model.toggle_start_time(None)
-            self.dashboard_view_model.toggle_end_time(None)
-            self.dashboard_view_model.choose_frame(self._dm, 0)
-            self.refresh_data_table()
-            
-    
-    def sort_alarms(self, tag: str):
-        self.alarms_view_model.toggle_sort(heading=tag)
-        self.refresh_alarms_table()
-        
-    def flick_priority(self, tag: Tag):
-        self.alarms_view_model.toggle_priority(tag)
-        self.refresh_alarms_table()
-        
-    def flick_criticality(self, tag: Tag):
-        self.alarms_view_model.toggle_criticality(tag)
-        self.refresh_alarms_table()
-        
-    def flick_type(self, tag: Tag):
-        self.alarms_view_model.toggle_type(tag)
-        self.refresh_alarms_table()
-        
-    def update_alarms_table_searched_tags(self):
-        for tag in self.alarms_tag_table.get_children():
-            self.data_tag_table.delete(tag)
-        for tag in self.dashboard_view_model.get_tag_list():
-            check = " "
-            if tag in self.dashboard_view_model.get_toggled_tags():
-                check = "x"
-            self.data_tag_table.insert("", END, value=(f"[{check}] {tag}",))
-        
-=======
 
         if self._dm.get_telemetry_data(None, None, {}).num_telemetry_frames > 0:
             self.dashboard_view_model.toggle_start_time(None)
@@ -326,7 +253,6 @@
         self.alarms_view_model.toggle_type(tag)
         self.refresh_alarms_table()
 
->>>>>>> ed67a18c
     def toggle_tag(self) -> None:
         """
         This method is the toggle action for the tag header
@@ -367,17 +293,6 @@
             self.dashboard_table.delete(item)
         for item in self.dashboard_view_model.get_table_entries():
             self.dashboard_table.insert("", END, values=tuple(item))
-            
-    def refresh_alarms_table(self) -> None:
-        """
-        This method wipes the data from the dashboard table and re-inserts
-        the new values
-        """
-        self.change_frame_navigation_text()
-        for item in self.alarms_table.get_children():
-            self.alarms_table.delete(item)
-        for item in self.alarms_view_model.get_table_entries():
-            self.alarms_table.insert("", END, values=tuple(item))
 
     def refresh_alarms_table(self) -> None:
         """
@@ -424,26 +339,17 @@
         self.dashboard_view_model.toggle_end_time(None)
         self.dashboard_view_model.choose_frame(self._dm, 0)
         self.refresh_data_table()
-<<<<<<< HEAD
-        
-=======
         self.search_bar_change()
         self.select_all_tags()
 
         """
->>>>>>> ed67a18c
         try:
             self.alarms_view_model.load_file(self._dm, file)
         except Exception as e:
             messagebox.showerror(title='Cannot read telemetry', message=f'{type(e).__name__}: {e}')
-<<<<<<< HEAD
-            self.refresh_alarms_table()
-            return
-=======
             return
         self.refresh_alarms_table()
         """
->>>>>>> ed67a18c
 
     def update_time(self):
         input_start_time = self.start_time.get()
@@ -545,10 +451,7 @@
         self.update_data_table_searched_tags()
 
     def toggle_tag_table_row(self, event):
-<<<<<<< HEAD
-=======
         del event
->>>>>>> ed67a18c
         cur_item = self.data_tag_table.focus()
         try:
             tag_str = self.data_tag_table.item(cur_item)['values'][0][4:]
@@ -559,8 +462,6 @@
         self.dashboard_view_model.toggle_tag(tag)
         self.update_data_table_searched_tags()
         self.refresh_data_table()
-<<<<<<< HEAD
-=======
 
     def select_all_tags(self):
         # Clone the toggled tags, as it will mutate
@@ -584,5 +485,4 @@
             if tag in toggled_tags:
                 self.dashboard_view_model.toggle_tag(tag)
         self.update_data_table_searched_tags()
-        self.refresh_data_table()
->>>>>>> ed67a18c
+        self.refresh_data_table()