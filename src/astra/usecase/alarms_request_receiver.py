--- conflicted
+++ resolved
@@ -2,7 +2,7 @@
 from typing import Iterable
 
 from .use_case_handlers import TableReturn
-from .alarm_handler import AlarmsHandler, AlarmsFilters  # , ReturnType
+from .alarm_handler import AlarmHandler, AlarmsFilters  # , ReturnType
 from .request_receiver import RequestReceiver
 from astra.data.data_manager import DataManager
 from ..data.alarms import AlarmPriority, AlarmCriticality
@@ -28,11 +28,11 @@
     """
 
     filters = None
-    handler = AlarmsHandler
+    handler = AlarmHandler
 
     @classmethod
     def __init__(cls):
-        cls.handler = AlarmsHandler()
+        cls.handler = AlarmHandler()
         cls.filters = AlarmsFilters(None, None, None, None, None, None, None, None, False)
         # maybe make this inherit from dashboard filters
         # Im assuming the alarms filter will have:
@@ -63,10 +63,6 @@
         # Add all types to the shown types by default.
         cls.filters.types = all_types
 
-<<<<<<< HEAD
-
-=======
->>>>>>> 5e5ae807
         # Create the initial table.
         return cls.handler.get_data(dm.alarms, cls.filters)
 
