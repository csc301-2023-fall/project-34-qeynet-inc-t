--- conflicted
+++ resolved
@@ -137,7 +137,7 @@
 
         # Determine if we can add the type to the set of types that we are viewing.
         if add not in cls.filters.types:
-            cls.filters.types.add(add)  # TODO: Iterable type has no append method (switch to set)
+            cls.filters.types.add(add) # TODO: Iterable type has no append method (switch to set)
             return True
         else:
             # Type was already in the set of types that we are viewing.
@@ -301,16 +301,6 @@
 
         :param end_time: the datetime to be set
         """
-<<<<<<< HEAD
-        cls.filters.end_time = end_time
-
-    @classmethod
-    def toggle_new_only(cls) -> None:
-        """
-        Switches the boolean value of <cls.filters.new>
-        """
-        cls.filters.new = not cls.filters.new
-=======
         cls.filters.confirmed_end_time = end_time
 
     @classmethod
@@ -323,4 +313,10 @@
         show all alarms.
         """
         cls.filters.new = new
->>>>>>> 71f481a0
+
+    @classmethod
+    def toggle_new_only(cls) -> None:
+        """
+        Switches the boolean value of <cls.filters.new>
+        """
+        cls.filters.new = not cls.filters.new