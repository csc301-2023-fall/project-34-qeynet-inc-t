--- conflicted
+++ resolved
@@ -1,17 +1,5 @@
 import queue
-<<<<<<< HEAD
-from copy import copy
-from datetime import datetime
-
-import pandas as pd
-import pytest
-
-from astra.data.data_manager import DataManager
-from astra.data.parameters import DisplayUnit
-from astra.usecase.dashboard_handler import DashboardFilters, TableReturn, DashboardHandler
-=======
 from astra.usecase.dashboard_handler import DashboardHandler
->>>>>>> 15e553cd
 
 """
 config = pd.DataFrame(
@@ -79,8 +67,6 @@
     2
 )
 DEVICE = 'DEVICE'
-DATA = 'DATA'
-CONFIG = 'CONFIG'
 
 @pytest.mark.parametrize('telemetry_file, tablereturn', [(MOCKTELEMETRY0, MOCKTABLE0),
                                                          (MOCKTELEMETRY1, MOCKTABLE1)])
@@ -90,18 +76,21 @@
     We expect the full table to be returned.
 
     # creates a data manager and adds data to it.
-    data = DataManager(DEVICE)
+    data = DataManager.from_device_name(DEVICE)
     start_time = data.add_data_from_file(telemetry_file)
 
     # creates a datatable and adds data to it and retrieves the data.
-    filter_args = DashboardFilters(None, 0, data.tags, start_time, None)
-    actual = DashboardHandler.get_data(data, filter_args)
+    DashboardHandler.set_index(0)
+    DashboardHandler.set_shown_tag(data.tags)
+    DashboardHandler.set_start_time(start_time)
+    DashboardHandler.set_end_time(None)
+    actual = DashboardHandler.get_data(data)
 
     # Avoid alias of the table object.
     expected = copy(tablereturn)
 
     assert (
-        actual == expected
+            actual == expected
     )
 
 
@@ -117,9 +106,16 @@
     start_time = data.add_data_from_file(telemetry_file)
 
     # creates a datatable and adds data to it and retrieves the data.
-    filter_args = DashboardFilters(None, 0, data.tags, start_time, None)
-    filter_args.tags.remove('A3')  # remove the first tag from the display.
-    actual = DashboardHandler.get_data(data, filter_args)
+    DashboardHandler.set_index(0)
+    DashboardHandler.set_shown_tag(data.tags)
+    DashboardHandler.set_start_time(start_time)
+    DashboardHandler.set_end_time(None)
+    actual = DashboardHandler.get_data(data)
+
+    # remove a tag from the display and update it.
+    DashboardHandler.remove_shown_tag('A3')
+
+    DashboardHandler.update_data(actual)
 
     # avoid alias of the table object.
     expected = copy(tablereturn)
@@ -129,7 +125,7 @@
     expected.table = tablereturn.table[1:]
 
     assert (
-        actual == expected
+            actual == expected
     )
 
 
@@ -144,8 +140,21 @@
     start_time = data.add_data_from_file(telemetry_file)
 
     # creates a datatable and adds data to it and retrieves the data.
-    filter_args = DashboardFilters(None, 0, [], start_time, None)
-    actual = DashboardHandler.get_data(data, filter_args)
+    DashboardHandler.set_index(0)
+    DashboardHandler.set_shown_tag(data.tags)
+    DashboardHandler.set_start_time(start_time)
+    DashboardHandler.set_end_time(None)
+    actual = DashboardHandler.get_data(data)
+
+    # remove the tags from the display and update between each.
+    DashboardHandler.remove_shown_tag('A3')
+    DashboardHandler.update_data(actual)
+    DashboardHandler.remove_shown_tag('B1')
+    DashboardHandler.update_data(actual)
+    DashboardHandler.remove_shown_tag('B4')
+    DashboardHandler.update_data(actual)
+    DashboardHandler.remove_shown_tag('C1')
+    DashboardHandler.update_data(actual)
 
     # avoid alias of the table object.
     expected = copy(tablereturn)
@@ -155,65 +164,7 @@
     expected.table = []
 
     assert (
-        actual == expected
-    )
-
-
-def test_dashboard_sort_ascending():
-    """
-    A test case for the dashboard use case handler using an ascending sort on
-    the <DATA> column.
-    """
-
-    data = DataManager.from_device_name(DEVICE)
-    start_time = data.add_data_from_file(telemetry_0)
-
-    # creates a datatable and adds data to it and retrieves the data.
-    filter_args = DashboardFilters(('>', DATA), 0, data.tags, start_time, None)
-    actual = DashboardHandler.get_data(data, filter_args)
-
-    # avoid alias of the table object.
-    expected = copy(MOCKTABLE0)
-
-    # sort the table by the <DATA> column.
-    # TODO: confirm this works.
-    expected_copy = copy(MOCKTABLE0)
-    expected[0] = expected_copy[2]
-    expected[1] = expected_copy[1]
-    expected[2] = expected_copy[3]
-    expected[3] = expected_copy[0]
-
-    assert (
-        actual == expected
-    )
-
-
-def test_dashboard_sort_descending():
-    """
-    A test case for the dashboard use case handler using an descending sort on
-    the <DATA> column.
-    """
-
-    data = DataManager.from_device_name(DEVICE)
-    start_time = data.add_data_from_file(telemetry_0)
-
-    # creates a datatable and adds data to it and retrieves the data.
-    filter_args = DashboardFilters(('<', DATA), 0, data.tags, start_time, None)
-    actual = DashboardHandler.get_data(data, filter_args)
-
-    # avoid alias of the table object.
-    expected = copy(MOCKTABLE0)
-
-    # sort the table by the <DATA> column.
-    # TODO: confirm this works.
-    expected_copy = copy(MOCKTABLE0)
-    expected[0] = expected_copy[0]
-    expected[1] = expected_copy[3]
-    expected[2] = expected_copy[1]
-    expected[3] = expected_copy[2]
-
-    assert (
-        actual == expected
+            actual == expected
     )
 """
 
